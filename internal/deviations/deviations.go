// Copyright 2022 Google LLC
//
// Licensed under the Apache License, Version 2.0 (the "License");
// you may not use this file except in compliance with the License.
// You may obtain a copy of the License at
//
//      http://www.apache.org/licenses/LICENSE-2.0
//
// Unless required by applicable law or agreed to in writing, software
// distributed under the License is distributed on an "AS IS" BASIS,
// WITHOUT WARRANTIES OR CONDITIONS OF ANY KIND, either express or implied.
// See the License for the specific language governing permissions and
// limitations under the License.

// Package deviations defines the arguments to enable temporary workarounds for the
// featureprofiles test suite using command line flags.
//
// If we consider device compliance level in tiers:
//
//   - Tier 0: Full OpenConfig compliance.  The device can do everything specified by
//     OpenConfig.
//   - Tier 1: Test plan compliance.  The device can pass a test without deviation, which
//     means it satisfies the test requirements.  This is the target compliance tier for
//     featureprofiles tests.
//   - Tier 2: Deviated test plan compliance.  The device can pass a test with deviation.
//
// Deviations typically work by reducing testing requirements or by changing the way the
// configuration is done.  However, the targeted compliance tier is always without
// deviation.
//
// Requirements for deviations:
//
//   - Deviations may only use OpenConfig compliant behavior.
//   - Deviations should be small in scope, typically affecting one sub-test, one
//     OpenConfig path or small OpenConfig sub-tree.
//
// If a device could not pass without deviation, that is considered non-compliant
// behavior.  Ideally, a device should pass both with and without a deviation which means
// the deviation could be safely removed.  However, when the OpenConfig model allows the
// device to reject the deviated case even if it is compliant, then this should be
// explained on a case-by-case basis.
//
// To add, remove and enable deviations follow the guidelines at deviations/README.md
package deviations

import (
	"fmt"
	"regexp"

	log "github.com/golang/glog"
	"github.com/openconfig/featureprofiles/internal/metadata"
	mpb "github.com/openconfig/featureprofiles/proto/metadata_go_proto"
	"github.com/openconfig/ondatra"
)

func lookupDeviations(dvc *ondatra.Device) (*mpb.Metadata_PlatformExceptions, error) {
	var matchedPlatformException *mpb.Metadata_PlatformExceptions

	for _, platformExceptions := range metadata.Get().PlatformExceptions {
		if platformExceptions.GetPlatform().Vendor.String() == "" {
			return nil, fmt.Errorf("vendor should be specified in textproto %v", platformExceptions)
		}

		if dvc.Vendor().String() != platformExceptions.GetPlatform().Vendor.String() {
			continue
		}

		// If hardware_model_regex is set and does not match, continue
		if hardwareModelRegex := platformExceptions.GetPlatform().GetHardwareModelRegex(); hardwareModelRegex != "" {
			matchHw, errHw := regexp.MatchString(hardwareModelRegex, dvc.Model())
			if errHw != nil {
				return nil, fmt.Errorf("error with regex match %v", errHw)
			}
			if !matchHw {
				continue
			}
		}

		// If software_version_regex is set and does not match, continue
		if softwareVersionRegex := platformExceptions.GetPlatform().GetSoftwareVersionRegex(); softwareVersionRegex != "" {
			matchSw, errSw := regexp.MatchString(softwareVersionRegex, dvc.Version())
			if errSw != nil {
				return nil, fmt.Errorf("error with regex match %v", errSw)
			}
			if !matchSw {
				continue
			}
		}

		if matchedPlatformException != nil {
			return nil, fmt.Errorf("cannot have more than one match within platform_exceptions fields %v and %v", matchedPlatformException, platformExceptions)
		}
		matchedPlatformException = platformExceptions
	}
	return matchedPlatformException, nil
}

func mustLookupDeviations(dvc *ondatra.Device) *mpb.Metadata_Deviations {
	platformExceptions, err := lookupDeviations(dvc)
	if err != nil {
		log.Exitf("Error looking up deviations: %v", err)
	}
	if platformExceptions == nil {
		log.Infof("Did not match any platform_exception %v, returning default values", metadata.Get().GetPlatformExceptions())
		return &mpb.Metadata_Deviations{}
	}
	return platformExceptions.GetDeviations()
}

func lookupDUTDeviations(dut *ondatra.DUTDevice) *mpb.Metadata_Deviations {
	return mustLookupDeviations(dut.Device)
}

func lookupATEDeviations(ate *ondatra.ATEDevice) *mpb.Metadata_Deviations {
	return mustLookupDeviations(ate.Device)
}

// BannerDelimiter returns if device requires the banner to have a delimiter character.
// Full OpenConfig compliant devices should work without delimiter.
func BannerDelimiter(dut *ondatra.DUTDevice) string {
	return lookupDUTDeviations(dut).GetBannerDelimiter()
}

// OmitL2MTU returns if device does not support setting the L2 MTU.
func OmitL2MTU(dut *ondatra.DUTDevice) bool {
	return lookupDUTDeviations(dut).GetOmitL2Mtu()
}

// GRIBIMACOverrideStaticARPStaticRoute returns whether the device needs to configure Static ARP + Static Route to override setting MAC address in Next Hop.
func GRIBIMACOverrideStaticARPStaticRoute(dut *ondatra.DUTDevice) bool {
	return lookupDUTDeviations(dut).GetGribiMacOverrideStaticArpStaticRoute()
}

// AggregateAtomicUpdate returns if device requires that aggregate Port-Channel and its members be defined in a single gNMI Update transaction at /interfaces.
// Otherwise lag-type will be dropped, and no member can be added to the aggregate.
// Full OpenConfig compliant devices should pass both with and without this deviation.
func AggregateAtomicUpdate(dut *ondatra.DUTDevice) bool {
	return lookupDUTDeviations(dut).GetAggregateAtomicUpdate()
}

// DefaultNetworkInstance returns the name used for the default network instance for VRF.
func DefaultNetworkInstance(dut *ondatra.DUTDevice) string {
	if dni := lookupDUTDeviations(dut).GetDefaultNetworkInstance(); dni != "" {
		return dni
	}
	return "DEFAULT"
}

// ExplicitP4RTNodeComponent returns if device does not report P4RT node names in the component hierarchy.
// Fully compliant devices should report the PORT hardware components with the INTEGRATED_CIRCUIT components as their parents, as the P4RT node names.
func ExplicitP4RTNodeComponent(dut *ondatra.DUTDevice) bool {
	return lookupDUTDeviations(dut).GetExplicitP4RtNodeComponent()
}

// ISISRestartSuppressUnsupported returns whether the device should skip isis restart-suppress check.
func ISISRestartSuppressUnsupported(dut *ondatra.DUTDevice) bool {
	return lookupDUTDeviations(dut).GetIsisRestartSuppressUnsupported()
}

// MissingBgpLastNotificationErrorCode returns whether the last-notification-error-code leaf is missing in bgp.
func MissingBgpLastNotificationErrorCode(dut *ondatra.DUTDevice) bool {
	return lookupDUTDeviations(dut).GetMissingBgpLastNotificationErrorCode()
}

// GRIBIMACOverrideWithStaticARP returns whether for a gRIBI IPv4 route the device does not support a mac-address only next-hop-entry.
func GRIBIMACOverrideWithStaticARP(dut *ondatra.DUTDevice) bool {
	return lookupDUTDeviations(dut).GetGribiMacOverrideWithStaticArp()
}

// CLITakesPrecedenceOverOC returns whether config pushed through origin CLI takes precedence over config pushed through origin OC.
func CLITakesPrecedenceOverOC(dut *ondatra.DUTDevice) bool {
	return lookupDUTDeviations(dut).GetCliTakesPrecedenceOverOc()
}

// BGPTrafficTolerance returns the allowed tolerance for BGP traffic flow while comparing for pass or fail conditions.
func BGPTrafficTolerance(dut *ondatra.DUTDevice) int32 {
	return lookupDUTDeviations(dut).GetBgpToleranceValue()
}

// StaticProtocolName returns the name used for the static routing protocol.
func StaticProtocolName(dut *ondatra.DUTDevice) string {
	if spn := lookupDUTDeviations(dut).GetStaticProtocolName(); spn != "" {
		return spn
	}
	return "DEFAULT"
}

// UseVendorNativeACLConfig returns whether a device requires native model to configure ACL, specifically for RT-1.4.
func UseVendorNativeACLConfig(dut *ondatra.DUTDevice) bool {
	return lookupDUTDeviations(dut).GetUseVendorNativeAclConfig()
}

// SwitchChipIDUnsupported returns whether the device supports id leaf for SwitchChip components.
func SwitchChipIDUnsupported(dut *ondatra.DUTDevice) bool {
	return lookupDUTDeviations(dut).GetSwitchChipIdUnsupported()
}

// BackplaneFacingCapacityUnsupported returns whether the device supports backplane-facing-capacity leaves for some of the components.
func BackplaneFacingCapacityUnsupported(dut *ondatra.DUTDevice) bool {
	return lookupDUTDeviations(dut).GetBackplaneFacingCapacityUnsupported()
}

// SchedulerInputWeightLimit returns whether the device does not support weight above 100.
func SchedulerInputWeightLimit(dut *ondatra.DUTDevice) bool {
	return lookupDUTDeviations(dut).GetSchedulerInputWeightLimit()
}

// ECNProfileRequiredDefinition returns whether the device requires additional config for ECN.
func ECNProfileRequiredDefinition(dut *ondatra.DUTDevice) bool {
	return lookupDUTDeviations(dut).GetEcnProfileRequiredDefinition()
}

// ISISGlobalAuthenticationNotRequired returns true if ISIS Global authentication not required.
func ISISGlobalAuthenticationNotRequired(dut *ondatra.DUTDevice) bool {
	return lookupDUTDeviations(dut).GetIsisGlobalAuthenticationNotRequired()
}

// ISISExplicitLevelAuthenticationConfig returns true if ISIS Explicit Level Authentication configuration is required
func ISISExplicitLevelAuthenticationConfig(dut *ondatra.DUTDevice) bool {
	return lookupDUTDeviations(dut).GetIsisExplicitLevelAuthenticationConfig()
}

// ISISSingleTopologyRequired sets isis af ipv6 single topology on the device if value is true.
func ISISSingleTopologyRequired(dut *ondatra.DUTDevice) bool {
	return lookupDUTDeviations(dut).GetIsisSingleTopologyRequired()
}

// ISISMultiTopologyUnsupported returns if device skips isis multi-topology check.
func ISISMultiTopologyUnsupported(dut *ondatra.DUTDevice) bool {
	return lookupDUTDeviations(dut).GetIsisMultiTopologyUnsupported()
}

// ISISInterfaceLevel1DisableRequired returns if device should disable isis level1 under interface mode.
func ISISInterfaceLevel1DisableRequired(dut *ondatra.DUTDevice) bool {
	return lookupDUTDeviations(dut).GetIsisInterfaceLevel1DisableRequired()
}

// MissingIsisInterfaceAfiSafiEnable returns if device should set and validate isis interface address family enable.
// Default is validate isis address family enable at global mode.
func MissingIsisInterfaceAfiSafiEnable(dut *ondatra.DUTDevice) bool {
	return lookupDUTDeviations(dut).GetMissingIsisInterfaceAfiSafiEnable()
}

// Ipv6DiscardedPktsUnsupported returns whether the device supports interface ipv6 discarded packet stats.
func Ipv6DiscardedPktsUnsupported(dut *ondatra.DUTDevice) bool {
	return lookupDUTDeviations(dut).GetIpv6DiscardedPktsUnsupported()
}

// LinkQualWaitAfterDeleteRequired returns whether the device requires additional time to complete post delete link qualification cleanup.
func LinkQualWaitAfterDeleteRequired(dut *ondatra.DUTDevice) bool {
	return lookupDUTDeviations(dut).GetLinkQualWaitAfterDeleteRequired()
}

// StatePathsUnsupported returns whether the device supports following state paths
func StatePathsUnsupported(dut *ondatra.DUTDevice) bool {
	return lookupDUTDeviations(dut).GetStatePathUnsupported()
}

// DropWeightLeavesUnsupported returns whether the device supports drop and weight leaves under queue management profile.
func DropWeightLeavesUnsupported(dut *ondatra.DUTDevice) bool {
	return lookupDUTDeviations(dut).GetDropWeightLeavesUnsupported()
}

// SwVersionUnsupported returns true if the device does not support reporting software version according to the requirements in gNMI-1.10.
func SwVersionUnsupported(dut *ondatra.DUTDevice) bool {
	return lookupDUTDeviations(dut).GetSwVersionUnsupported()
}

// HierarchicalWeightResolutionTolerance returns the allowed tolerance for BGP traffic flow while comparing for pass or fail conditions.
// Default minimum value is 0.2. Anything less than 0.2 will be set to 0.2.
func HierarchicalWeightResolutionTolerance(dut *ondatra.DUTDevice) float64 {
	hwrt := lookupDUTDeviations(dut).GetHierarchicalWeightResolutionTolerance()
	if minHWRT := 0.2; hwrt < minHWRT {
		return minHWRT
	}
	return hwrt
}

// InterfaceEnabled returns if device requires interface enabled leaf booleans to be explicitly set to true.
func InterfaceEnabled(dut *ondatra.DUTDevice) bool {
	return lookupDUTDeviations(dut).GetInterfaceEnabled()
}

// InterfaceCountersFromContainer returns if the device only supports querying counters from the state container, not from individual counter leaves.
func InterfaceCountersFromContainer(dut *ondatra.DUTDevice) bool {
	return lookupDUTDeviations(dut).GetInterfaceCountersFromContainer()
}

// IPv4MissingEnabled returns if device does not support interface/ipv4/enabled.
func IPv4MissingEnabled(dut *ondatra.DUTDevice) bool {
	return lookupDUTDeviations(dut).GetIpv4MissingEnabled()
}

// IPNeighborMissing returns true if the device does not support interface/ipv4(6)/neighbor,
// so test can suppress the related check for interface/ipv4(6)/neighbor.
func IPNeighborMissing(dut *ondatra.DUTDevice) bool {
	return lookupDUTDeviations(dut).GetIpNeighborMissing()
}

// GRIBIRIBAckOnly returns if device only supports RIB ack, so tests that normally expect FIB_ACK will allow just RIB_ACK.
// Full gRIBI compliant devices should pass both with and without this deviation.
func GRIBIRIBAckOnly(dut *ondatra.DUTDevice) bool {
	return lookupDUTDeviations(dut).GetGribiRibackOnly()
}

// MissingValueForDefaults returns if device returns no value for some OpenConfig paths if the operational value equals the default.
func MissingValueForDefaults(dut *ondatra.DUTDevice) bool {
	return lookupDUTDeviations(dut).GetMissingValueForDefaults()
}

// TraceRouteL4ProtocolUDP returns if device only support UDP as l4 protocol for traceroute.
// Default value is false.
func TraceRouteL4ProtocolUDP(dut *ondatra.DUTDevice) bool {
	return lookupDUTDeviations(dut).GetTracerouteL4ProtocolUdp()
}

// LLDPInterfaceConfigOverrideGlobal returns if LLDP interface config should override the global config,
// expect neighbours are seen when lldp is disabled globally but enabled on interface
func LLDPInterfaceConfigOverrideGlobal(dut *ondatra.DUTDevice) bool {
	return lookupDUTDeviations(dut).GetLldpInterfaceConfigOverrideGlobal()
}

// SubinterfacePacketCountersMissing returns if device is missing subinterface packet counters for IPv4/IPv6,
// so the test will skip checking them.
// Full OpenConfig compliant devices should pass both with and without this deviation.
func SubinterfacePacketCountersMissing(dut *ondatra.DUTDevice) bool {
	return lookupDUTDeviations(dut).GetSubinterfacePacketCountersMissing()
}

// MissingPrePolicyReceivedRoutes returns if device does not support bgp/neighbors/neighbor/afi-safis/afi-safi/state/prefixes/received-pre-policy.
// Fully-compliant devices should pass with and without this deviation.
func MissingPrePolicyReceivedRoutes(dut *ondatra.DUTDevice) bool {
	return lookupDUTDeviations(dut).GetPrepolicyReceivedRoutes()
}

// DeprecatedVlanID returns if device requires using the deprecated openconfig-vlan:vlan/config/vlan-id or openconfig-vlan:vlan/state/vlan-id leaves.
func DeprecatedVlanID(dut *ondatra.DUTDevice) bool {
	return lookupDUTDeviations(dut).GetDeprecatedVlanId()
}

// OSActivateNoReboot returns if device requires separate reboot to activate OS.
func OSActivateNoReboot(dut *ondatra.DUTDevice) bool {
	return lookupDUTDeviations(dut).GetOsactivateNoreboot()
}

// ConnectRetry returns if /bgp/neighbors/neighbor/timers/config/connect-retry is not supported.
func ConnectRetry(dut *ondatra.DUTDevice) bool {
	return lookupDUTDeviations(dut).GetConnectRetry()
}

// InstallOSForStandbyRP returns if device requires OS installation on standby RP as well as active RP.
func InstallOSForStandbyRP(dut *ondatra.DUTDevice) bool {
	return lookupDUTDeviations(dut).GetOsinstallForStandbyRp()
}

// GNOIStatusWithEmptySubcomponent returns if the response of gNOI reboot status is a single value (not a list),
// the device requires explict component path to account for a situation when there is more than one active reboot requests.
func GNOIStatusWithEmptySubcomponent(dut *ondatra.DUTDevice) bool {
	return lookupDUTDeviations(dut).GetGnoiStatusEmptySubcomponent()
}

// NetworkInstanceTableDeletionRequired returns if device requires explicit deletion of network-instance table.
func NetworkInstanceTableDeletionRequired(dut *ondatra.DUTDevice) bool {
	return lookupDUTDeviations(dut).GetNetworkInstanceTableDeletionRequired()
}

// ExplicitPortSpeed returns if device requires port-speed to be set because its default value may not be usable.
// Fully compliant devices selects the highest speed available based on negotiation.
func ExplicitPortSpeed(dut *ondatra.DUTDevice) bool {
	return lookupDUTDeviations(dut).GetExplicitPortSpeed()
}

// ExplicitInterfaceInDefaultVRF returns if device requires explicit attachment of an interface or subinterface to the default network instance.
// OpenConfig expects an unattached interface or subinterface to be implicitly part of the default network instance.
// Fully-compliant devices should pass with and without this deviation.
func ExplicitInterfaceInDefaultVRF(dut *ondatra.DUTDevice) bool {
	return lookupDUTDeviations(dut).GetExplicitInterfaceInDefaultVrf()
}

// InterfaceConfigVRFBeforeAddress returns if vrf should be configured before IP address when configuring interface.
func InterfaceConfigVRFBeforeAddress(dut *ondatra.DUTDevice) bool {
	return lookupDUTDeviations(dut).GetInterfaceConfigVrfBeforeAddress()
}

// ExplicitInterfaceRefDefinition returns if device requires explicit interface ref configuration when applying features to interface.
func ExplicitInterfaceRefDefinition(dut *ondatra.DUTDevice) bool {
	return lookupDUTDeviations(dut).GetExplicitInterfaceRefDefinition()
}

// QOSDroppedOctets returns if device should skip checking QOS Dropped octets stats for interface.
func QOSDroppedOctets(dut *ondatra.DUTDevice) bool {
	return lookupDUTDeviations(dut).GetQosDroppedOctets()
}

// ExplicitGRIBIUnderNetworkInstance returns if device requires gribi-protocol to be enabled under network-instance.
func ExplicitGRIBIUnderNetworkInstance(dut *ondatra.DUTDevice) bool {
	return lookupDUTDeviations(dut).GetExplicitGribiUnderNetworkInstance()
}

// BGPMD5RequiresReset returns if device requires a BGP session reset to utilize a new MD5 key.
func BGPMD5RequiresReset(dut *ondatra.DUTDevice) bool {
	return lookupDUTDeviations(dut).GetBgpMd5RequiresReset()
}

// ExplicitIPv6EnableForGRIBI returns if device requires Ipv6 to be enabled on interface for gRIBI NH programmed with destination mac address.
func ExplicitIPv6EnableForGRIBI(dut *ondatra.DUTDevice) bool {
	return lookupDUTDeviations(dut).GetIpv6EnableForGribiNhDmac()
}

// ISISInstanceEnabledRequired returns if isis instance name string should be set on the device.
func ISISInstanceEnabledRequired(dut *ondatra.DUTDevice) bool {
	return lookupDUTDeviations(dut).GetIsisInstanceEnabledRequired()
}

// GNOISubcomponentPath returns if device currently uses component name instead of a full openconfig path.
func GNOISubcomponentPath(dut *ondatra.DUTDevice) bool {
	return lookupDUTDeviations(dut).GetGnoiSubcomponentPath()
}

// NoMixOfTaggedAndUntaggedSubinterfaces returns if device does not support a mix of tagged and untagged subinterfaces
func NoMixOfTaggedAndUntaggedSubinterfaces(dut *ondatra.DUTDevice) bool {
	return lookupDUTDeviations(dut).GetNoMixOfTaggedAndUntaggedSubinterfaces()
}

// DequeueDeleteNotCountedAsDrops returns if device dequeues and deletes the pkts after a while and those are not counted
// as drops
func DequeueDeleteNotCountedAsDrops(dut *ondatra.DUTDevice) bool {
	return lookupDUTDeviations(dut).GetDequeueDeleteNotCountedAsDrops()
}

// RoutePolicyUnderAFIUnsupported returns if Route-Policy under the AFI/SAFI is not supported
func RoutePolicyUnderAFIUnsupported(dut *ondatra.DUTDevice) bool {
	return lookupDUTDeviations(dut).GetRoutePolicyUnderAfiUnsupported()
}

// StorageComponentUnsupported returns if telemetry path /components/component/storage is not supported.
func StorageComponentUnsupported(dut *ondatra.DUTDevice) bool {
	return lookupDUTDeviations(dut).GetStorageComponentUnsupported()
}

// GNOIFabricComponentRebootUnsupported returns if device does not support use using gNOI to reboot the Fabric Component.
func GNOIFabricComponentRebootUnsupported(dut *ondatra.DUTDevice) bool {
	return lookupDUTDeviations(dut).GetGnoiFabricComponentRebootUnsupported()
}

// NtpNonDefaultVrfUnsupported returns true if the device does not support ntp nondefault vrf.
// Default value is false.
func NtpNonDefaultVrfUnsupported(dut *ondatra.DUTDevice) bool {
	return lookupDUTDeviations(dut).GetNtpNonDefaultVrfUnsupported()
}

// SkipControllerCardPowerAdmin returns if power-admin-state config on controller card should be skipped.
// Default value is false.
func SkipControllerCardPowerAdmin(dut *ondatra.DUTDevice) bool {
	return lookupDUTDeviations(dut).GetSkipControllerCardPowerAdmin()
}

// QOSOctets returns if device should skip checking QOS octet stats for interface.
func QOSOctets(dut *ondatra.DUTDevice) bool {
	return lookupDUTDeviations(dut).GetQosOctets()
}

// ISISInterfaceAfiUnsupported returns true for devices that don't support configuring
// ISIS /afi-safi/af/config container.
func ISISInterfaceAfiUnsupported(dut *ondatra.DUTDevice) bool {
	return lookupDUTDeviations(dut).GetIsisInterfaceAfiUnsupported()
}

// P4RTModifyTableEntryUnsupported returns true for devices that don't support
// modify table entry operation in P4 Runtime.
func P4RTModifyTableEntryUnsupported(dut *ondatra.DUTDevice) bool {
	return lookupDUTDeviations(dut).GetP4RtModifyTableEntryUnsupported()
}

// OSComponentParentIsSupervisorOrLinecard returns true if parent of OS component is
// of type SUPERVISOR or LINECARD.
func OSComponentParentIsSupervisorOrLinecard(dut *ondatra.DUTDevice) bool {
	return lookupDUTDeviations(dut).GetOsComponentParentIsSupervisorOrLinecard()
}

// OSComponentParentIsChassis returns true if parent of OS component is of type CHASSIS.
func OSComponentParentIsChassis(dut *ondatra.DUTDevice) bool {
	return lookupDUTDeviations(dut).GetOsComponentParentIsChassis()
}

// ISISRequireSameL1MetricWithL2Metric returns true for devices that require configuring
// the same ISIS Metrics for Level 1 when configuring Level 2 Metrics.
func ISISRequireSameL1MetricWithL2Metric(dut *ondatra.DUTDevice) bool {
	return lookupDUTDeviations(dut).GetIsisRequireSameL1MetricWithL2Metric()
}

// BGPSetMedRequiresEqualOspfSetMetric returns true for devices that require configuring
// the same OSPF setMetric when BGP SetMED is configured.
func BGPSetMedRequiresEqualOspfSetMetric(dut *ondatra.DUTDevice) bool {
	return lookupDUTDeviations(dut).GetBgpSetMedRequiresEqualOspfSetMetric()
}

// SetNativeUser creates a user and assigns role/rbac to that user via native model.
func SetNativeUser(dut *ondatra.DUTDevice) bool {
	return lookupDUTDeviations(dut).GetSetNativeUser()
}

// P4RTGdpRequiresDot1QSubinterface returns true for devices that require configuring
// subinterface with tagged vlan for p4rt packet in.
func P4RTGdpRequiresDot1QSubinterface(dut *ondatra.DUTDevice) bool {
	return lookupDUTDeviations(dut).GetP4RtGdpRequiresDot1QSubinterface()
}

// ISISLspLifetimeIntervalRequiresLspRefreshInterval returns true for devices that require
// configuring lspRefreshInterval ISIS timer when lspLifetimeInterval is configured.
func ISISLspLifetimeIntervalRequiresLspRefreshInterval(dut *ondatra.DUTDevice) bool {
	return lookupDUTDeviations(dut).GetIsisLspLifetimeIntervalRequiresLspRefreshInterval()
}

// LinecardCPUUtilizationUnsupported returns if the device does not support telemetry path
// /components/component/cpu/utilization/state/avg for linecards' CPU card.
// Default value is false.
func LinecardCPUUtilizationUnsupported(dut *ondatra.DUTDevice) bool {
	return lookupDUTDeviations(dut).GetLinecardCpuUtilizationUnsupported()
}

// ConsistentComponentNamesUnsupported returns if the device does not support consistent component names for GNOI and GNMI.
// Default value is false.
func ConsistentComponentNamesUnsupported(dut *ondatra.DUTDevice) bool {
	return lookupDUTDeviations(dut).GetConsistentComponentNamesUnsupported()
}

// ControllerCardCPUUtilizationUnsupported returns if the device does not support telemetry path
// /components/component/cpu/utilization/state/avg for controller cards' CPU card.
// Default value is false.
func ControllerCardCPUUtilizationUnsupported(dut *ondatra.DUTDevice) bool {
	return lookupDUTDeviations(dut).GetControllerCardCpuUtilizationUnsupported()
}

// FabricDropCounterUnsupported returns if the device does not support counter for fabric block lost packets.
// Default value is false.
func FabricDropCounterUnsupported(dut *ondatra.DUTDevice) bool {
	return lookupDUTDeviations(dut).GetFabricDropCounterUnsupported()
}

// LinecardMemoryUtilizationUnsupported returns if the device does not support memory utilization related leaves for linecard components.
// Default value is false.
func LinecardMemoryUtilizationUnsupported(dut *ondatra.DUTDevice) bool {
	return lookupDUTDeviations(dut).GetLinecardMemoryUtilizationUnsupported()
}

// QOSVoqDropCounterUnsupported returns if the device does not support telemetry path
// /qos/interfaces/interface/input/virtual-output-queues/voq-interface/queues/queue/state/dropped-pkts.
// Default value is false.
func QOSVoqDropCounterUnsupported(dut *ondatra.DUTDevice) bool {
	return lookupDUTDeviations(dut).GetQosVoqDropCounterUnsupported()
}

// ISISTimersCsnpIntervalUnsupported returns true for devices that do not support
// configuring csnp-interval timer for ISIS.
func ISISTimersCsnpIntervalUnsupported(dut *ondatra.DUTDevice) bool {
	return lookupDUTDeviations(dut).GetIsisTimersCsnpIntervalUnsupported()
}

// ISISCounterManualAddressDropFromAreasUnsupported returns true for devices that do not
// support telemetry for isis system-level-counter manual-address-drop-from-areas.
func ISISCounterManualAddressDropFromAreasUnsupported(dut *ondatra.DUTDevice) bool {
	return lookupDUTDeviations(dut).GetIsisCounterManualAddressDropFromAreasUnsupported()
}

// ISISCounterPartChangesUnsupported returns true for devices that do not
// support telemetry for isis system-level-counter part-changes.
func ISISCounterPartChangesUnsupported(dut *ondatra.DUTDevice) bool {
	return lookupDUTDeviations(dut).GetIsisCounterPartChangesUnsupported()
}

// GRIBISkipFIBFailedTrafficForwardingCheck returns true for devices that do not
// support fib forwarding for fib failed routes.
func GRIBISkipFIBFailedTrafficForwardingCheck(dut *ondatra.DUTDevice) bool {
	return lookupDUTDeviations(dut).GetSkipFibFailedTrafficForwardingCheck()
}

// SkipTCPNegotiatedMSSCheck returns true for devices that do not
// support telemetry to check negotiated tcp mss value.
func SkipTCPNegotiatedMSSCheck(dut *ondatra.DUTDevice) bool {
	return lookupDUTDeviations(dut).GetSkipTcpNegotiatedMssCheck()
}

// TransceiverThresholdsUnsupported returns true if the device does not support threshold container under /components/component/transceiver.
// Default value is false.
func TransceiverThresholdsUnsupported(dut *ondatra.DUTDevice) bool {
	return lookupDUTDeviations(dut).GetTransceiverThresholdsUnsupported()
}

// InterfaceLoopbackModeRawGnmi returns true if interface loopback mode needs to be updated using raw gnmi API due to server version.
// Default value is false.
func InterfaceLoopbackModeRawGnmi(dut *ondatra.DUTDevice) bool {
	return lookupDUTDeviations(dut).GetInterfaceLoopbackModeRawGnmi()
}

// ISISLspMetadataLeafsUnsupported returns true for devices that don't support ISIS-Lsp
// metadata paths: checksum, sequence-number, remaining-lifetime.
func ISISLspMetadataLeafsUnsupported(dut *ondatra.DUTDevice) bool {
	return lookupDUTDeviations(dut).GetIsisLspMetadataLeafsUnsupported()
}

// QOSQueueRequiresID returns if device should configure QOS queue along with queue-id
func QOSQueueRequiresID(dut *ondatra.DUTDevice) bool {
	return lookupDUTDeviations(dut).GetQosQueueRequiresId()
}

// BgpLlgrOcUndefined returns true if device should does not support OC path to disable BGP LLGR.
func BgpLlgrOcUndefined(dut *ondatra.DUTDevice) bool {
	return lookupDUTDeviations(dut).GetBgpLlgrOcUndefined()
}

// QOSBufferAllocationConfigRequired returns if device should configure QOS buffer-allocation-profile
func QOSBufferAllocationConfigRequired(dut *ondatra.DUTDevice) bool {
	return lookupDUTDeviations(dut).GetQosBufferAllocationConfigRequired()
}

// BGPGlobalExtendedNextHopEncodingUnsupported returns true for devices that do not support configuring
// BGP ExtendedNextHopEncoding at thee global level.
func BGPGlobalExtendedNextHopEncodingUnsupported(dut *ondatra.DUTDevice) bool {
	return lookupDUTDeviations(dut).GetBgpGlobalExtendedNextHopEncodingUnsupported()
}

// TunnelStatePathUnsupported returns true for devices that require configuring
// /interfaces/interface/state/counters/in-pkts, in-octets,out-pkts, out-octetsis not supported.
func TunnelStatePathUnsupported(dut *ondatra.DUTDevice) bool {
	return lookupDUTDeviations(dut).GetTunnelStatePathUnsupported()
}

// TunnelConfigPathUnsupported returns true for devices that require configuring
// Tunnel source-address destination-address, encapsulation type are not supported in OC
func TunnelConfigPathUnsupported(dut *ondatra.DUTDevice) bool {
	return lookupDUTDeviations(dut).GetTunnelConfigPathUnsupported()
}

// EcnSameMinMaxThresholdUnsupported returns true for devices that don't support the same minimum and maximum threshold values
// CISCO: minimum and maximum threshold values are not the same, the difference between minimum and maximum threshold value should be 6144.
func EcnSameMinMaxThresholdUnsupported(dut *ondatra.DUTDevice) bool {
	return lookupDUTDeviations(dut).GetEcnSameMinMaxThresholdUnsupported()
}

// QosSchedulerConfigRequired returns if device should configure QOS buffer-allocation-profile
func QosSchedulerConfigRequired(dut *ondatra.DUTDevice) bool {
	return lookupDUTDeviations(dut).GetQosSchedulerConfigRequired()
}

// QosSetWeightConfigUnsupported returns whether the device does not support set weight leaves under qos ecn.
func QosSetWeightConfigUnsupported(dut *ondatra.DUTDevice) bool {
	return lookupDUTDeviations(dut).GetQosSetWeightConfigUnsupported()
}

// QosGetStatePathUnsupported returns whether the device does not support get state leaves under qos.
func QosGetStatePathUnsupported(dut *ondatra.DUTDevice) bool {
	return lookupDUTDeviations(dut).GetQosGetStatePathUnsupported()
}

// InterfaceRefInterfaceIDFormat returns if device is required to use interface-id format of interface name + .subinterface index with Interface-ref container
func InterfaceRefInterfaceIDFormat(dut *ondatra.DUTDevice) bool {
	return lookupDUTDeviations(dut).GetInterfaceRefInterfaceIdFormat()
}

// ISISLevelEnabled returns if device should enable isis under level.
func ISISLevelEnabled(dut *ondatra.DUTDevice) bool {
	return lookupDUTDeviations(dut).GetIsisLevelEnabled()
}

// MemberLinkLoopbackUnsupported returns true for devices that require configuring
// loopback on aggregated links instead of member links.
func MemberLinkLoopbackUnsupported(dut *ondatra.DUTDevice) bool {
	return lookupDUTDeviations(dut).GetMemberLinkLoopbackUnsupported()
}

// SkipPlqInterfaceOperStatusCheck returns true for devices that do not support
// PLQ operational status check for interfaces
func SkipPlqInterfaceOperStatusCheck(dut *ondatra.DUTDevice) bool {
	return lookupDUTDeviations(dut).GetSkipPlqInterfaceOperStatusCheck()
}

// BGPExplicitPrefixLimitReceived returns if device must specify the received prefix limits explicitly
// under the "prefix-limit-received" field rather than simply "prefix-limit".
func BGPExplicitPrefixLimitReceived(dut *ondatra.DUTDevice) bool {
	return lookupDUTDeviations(dut).GetBgpExplicitPrefixLimitReceived()
}

// BGPMissingOCMaxPrefixesConfiguration returns true for devices that does not configure BGP
// maximum routes correctly when max-prefixes OC leaf is configured.
func BGPMissingOCMaxPrefixesConfiguration(dut *ondatra.DUTDevice) bool {
	return lookupDUTDeviations(dut).GetBgpMissingOcMaxPrefixesConfiguration()
}

// SkipBgpSessionCheckWithoutAfisafi returns if device needs to skip checking AFI-SAFI disable.
func SkipBgpSessionCheckWithoutAfisafi(dut *ondatra.DUTDevice) bool {
	return lookupDUTDeviations(dut).GetSkipBgpSessionCheckWithoutAfisafi()
}

// MismatchedHardwareResourceNameInComponent returns true for devices that have separate
// naming conventions for hardware resource name in /system/ tree and /components/ tree.
func MismatchedHardwareResourceNameInComponent(dut *ondatra.DUTDevice) bool {
	return lookupDUTDeviations(dut).GetMismatchedHardwareResourceNameInComponent()
}

// MissingHardwareResourceTelemetryBeforeConfig returns true for devices that don't
// support telemetry for hardware resources before used-threshold-upper configuration.
func MissingHardwareResourceTelemetryBeforeConfig(dut *ondatra.DUTDevice) bool {
	return lookupDUTDeviations(dut).GetMissingHardwareResourceTelemetryBeforeConfig()
}

// GNOISubcomponentRebootStatusUnsupported returns true for devices that do not support subcomponent reboot status check.
func GNOISubcomponentRebootStatusUnsupported(dut *ondatra.DUTDevice) bool {
	return lookupDUTDeviations(dut).GetGnoiSubcomponentRebootStatusUnsupported()
}

// SkipNonBgpRouteExportCheck returns true for devices that exports routes from all
// protocols to BGP if the export-policy is ACCEPT.
func SkipNonBgpRouteExportCheck(dut *ondatra.DUTDevice) bool {
	return lookupDUTDeviations(dut).GetSkipNonBgpRouteExportCheck()
}

// ISISMetricStyleTelemetryUnsupported returns true for devices that do not support state path
// /network-instances/network-instance/protocols/protocol/isis/levels/level/state/metric-style
func ISISMetricStyleTelemetryUnsupported(dut *ondatra.DUTDevice) bool {
	return lookupDUTDeviations(dut).GetIsisMetricStyleTelemetryUnsupported()
}

// StaticRouteNextHopInterfaceRefUnsupported returns if device does not support Interface-ref under static-route next-hop
func StaticRouteNextHopInterfaceRefUnsupported(dut *ondatra.DUTDevice) bool {
	return lookupDUTDeviations(dut).GetStaticRouteNextHopInterfaceRefUnsupported()
}

// SkipStaticNexthopCheck returns if device needs index starting from non zero
func SkipStaticNexthopCheck(dut *ondatra.DUTDevice) bool {
	return lookupDUTDeviations(dut).GetSkipStaticNexthopCheck()
}

// EnableFlowctrlFlag returns if device needs set leaf specific enable flag.
func EnableFlowctrlFlag(dut *ondatra.DUTDevice) bool {
	return lookupDUTDeviations(dut).GetEnableFlowctrlFlag()
}

// Ipv6RouterAdvertisementConfigUnsupported returns true for devices which don't support Ipv6 RouterAdvertisement configuration
func Ipv6RouterAdvertisementConfigUnsupported(dut *ondatra.DUTDevice) bool {
	return lookupDUTDeviations(dut).GetIpv6RouterAdvertisementConfigUnsupported()
}

// PrefixLimitExceededTelemetryUnsupported is to skip checking prefix limit telemetry flag.
func PrefixLimitExceededTelemetryUnsupported(dut *ondatra.DUTDevice) bool {
	return lookupDUTDeviations(dut).GetPrefixLimitExceededTelemetryUnsupported()
}

// SkipSettingAllowMultipleAS return true if device needs to skip setting allow-multiple-as while configuring eBGP
func SkipSettingAllowMultipleAS(dut *ondatra.DUTDevice) bool {
	return lookupDUTDeviations(dut).GetSkipSettingAllowMultipleAs()
}

// SkipPbfWithDecapEncapVrf return true if device needs to skip test with which has PBF with decap encap VRF as action
func SkipPbfWithDecapEncapVrf(dut *ondatra.DUTDevice) bool {
	return lookupDUTDeviations(dut).GetSkipPbfWithDecapEncapVrf()
}

// TTLCopyUnsupported returns true for devices which does not support TTL copy.
func TTLCopyUnsupported(dut *ondatra.DUTDevice) bool {
	return lookupDUTDeviations(dut).GetTtlCopyUnsupported()
}

// GribiDecapMixedPlenUnsupported returns true if devices does not support
// programming with mixed prefix length.
func GribiDecapMixedPlenUnsupported(dut *ondatra.DUTDevice) bool {
	return lookupDUTDeviations(dut).GetGribiDecapMixedPlenUnsupported()
}

// SkipIsisSetLevel return true if device needs to skip setting isis-actions set-level while configuring routing-policy statement action
func SkipIsisSetLevel(dut *ondatra.DUTDevice) bool {
	return lookupDUTDeviations(dut).GetSkipIsisSetLevel()
}

// SkipIsisSetMetricStyleType return true if device needs to skip setting isis-actions set-metric-style-type while configuring routing-policy statement action
func SkipIsisSetMetricStyleType(dut *ondatra.DUTDevice) bool {
	return lookupDUTDeviations(dut).GetSkipIsisSetMetricStyleType()
}

// SkipSetRpMatchSetOptions return true if device needs to skip setting match-prefix-set match-set-options while configuring routing-policy statement condition
func SkipSetRpMatchSetOptions(dut *ondatra.DUTDevice) bool {
	return lookupDUTDeviations(dut).GetSkipSetRpMatchSetOptions()
}

// SkipSettingDisableMetricPropagation return true if device needs to skip setting disable-metric-propagation while configuring table-connection
func SkipSettingDisableMetricPropagation(dut *ondatra.DUTDevice) bool {
	return lookupDUTDeviations(dut).GetSkipSettingDisableMetricPropagation()
}

// BGPConditionsMatchCommunitySetUnsupported returns true if device doesn't support bgp-conditions/match-community-set leaf
func BGPConditionsMatchCommunitySetUnsupported(dut *ondatra.DUTDevice) bool {
	return lookupDUTDeviations(dut).GetBgpConditionsMatchCommunitySetUnsupported()
}

// PfRequireMatchDefaultRule returns true for device which requires match condition for ethertype v4 and v6 for default rule with network-instance default-vrf in policy-forwarding.
func PfRequireMatchDefaultRule(dut *ondatra.DUTDevice) bool {
	return lookupDUTDeviations(dut).GetPfRequireMatchDefaultRule()
}

// MissingPortToOpticalChannelMapping returns true for devices missing component tree mapping from hardware port to optical channel.
func MissingPortToOpticalChannelMapping(dut *ondatra.DUTDevice) bool {
	return lookupDUTDeviations(dut).GetMissingPortToOpticalChannelComponentMapping()
}

// SkipContainerOp returns true if gNMI container OP needs to be skipped.
// Cisco: https://partnerissuetracker.corp.google.com/issues/322291556
func SkipContainerOp(dut *ondatra.DUTDevice) bool {
	return lookupDUTDeviations(dut).GetSkipContainerOp()
}

// ReorderCallsForVendorCompatibilty returns true if call needs to be updated/added/deleted.
// Cisco: https://partnerissuetracker.corp.google.com/issues/322291556
func ReorderCallsForVendorCompatibilty(dut *ondatra.DUTDevice) bool {
	return lookupDUTDeviations(dut).GetReorderCallsForVendorCompatibilty()
}

// AddMissingBaseConfigViaCli returns true if missing base config needs to be added using CLI.
// Cisco: https://partnerissuetracker.corp.google.com/issues/322291556
func AddMissingBaseConfigViaCli(dut *ondatra.DUTDevice) bool {
	return lookupDUTDeviations(dut).GetAddMissingBaseConfigViaCli()
}

// SkipMacaddressCheck returns true if mac address for an interface via gNMI needs to be skipped.
// Cisco: https://partnerissuetracker.corp.google.com/issues/322291556
func SkipMacaddressCheck(dut *ondatra.DUTDevice) bool {
	return lookupDUTDeviations(dut).GetSkipMacaddressCheck()
}

// BGPRibOcPathUnsupported returns true if BGP RIB OC telemetry path is not supported.
func BGPRibOcPathUnsupported(dut *ondatra.DUTDevice) bool {
	return lookupDUTDeviations(dut).GetBgpRibOcPathUnsupported()
}

<<<<<<< HEAD
// IPv6StaticRouteWithIPv4NextHopRequiresStaticARP returns true if devices don't support having an
// IPv6 static Route with an IPv4 address as next hop and requires configuring a static ARP entry.
// Arista: https://partnerissuetracker.corp.google.com/issues/316593298
func IPv6StaticRouteWithIPv4NextHopRequiresStaticARP(dut *ondatra.DUTDevice) bool {
	return lookupDUTDeviations(dut).GetIpv6StaticRouteWithIpv4NextHopRequiresStaticArp()
=======
// SkipPrefixSetMode return true if device needs to skip setting prefix-set mode while configuring prefix-set routing-policy
func SkipPrefixSetMode(dut *ondatra.DUTDevice) bool {
	return lookupDUTDeviations(dut).GetSkipPrefixSetMode()
}

// SetMetricAsPreference returns true for devices which set metric as
// preference for static next-hop
func SetMetricAsPreference(dut *ondatra.DUTDevice) bool {
	return lookupDUTDeviations(dut).GetSetMetricAsPreference()
>>>>>>> 0ac1e3f9
}<|MERGE_RESOLUTION|>--- conflicted
+++ resolved
@@ -831,21 +831,20 @@
 	return lookupDUTDeviations(dut).GetBgpRibOcPathUnsupported()
 }
 
-<<<<<<< HEAD
+// SkipPrefixSetMode return true if device needs to skip setting prefix-set mode while configuring prefix-set routing-policy
+func SkipPrefixSetMode(dut *ondatra.DUTDevice) bool {
+	return lookupDUTDeviations(dut).GetSkipPrefixSetMode()
+}
+
+// SetMetricAsPreference returns true for devices which set metric as
+// preference for static next-hop
+func SetMetricAsPreference(dut *ondatra.DUTDevice) bool {
+	return lookupDUTDeviations(dut).GetSetMetricAsPreference()
+}
+
 // IPv6StaticRouteWithIPv4NextHopRequiresStaticARP returns true if devices don't support having an
 // IPv6 static Route with an IPv4 address as next hop and requires configuring a static ARP entry.
 // Arista: https://partnerissuetracker.corp.google.com/issues/316593298
 func IPv6StaticRouteWithIPv4NextHopRequiresStaticARP(dut *ondatra.DUTDevice) bool {
 	return lookupDUTDeviations(dut).GetIpv6StaticRouteWithIpv4NextHopRequiresStaticArp()
-=======
-// SkipPrefixSetMode return true if device needs to skip setting prefix-set mode while configuring prefix-set routing-policy
-func SkipPrefixSetMode(dut *ondatra.DUTDevice) bool {
-	return lookupDUTDeviations(dut).GetSkipPrefixSetMode()
-}
-
-// SetMetricAsPreference returns true for devices which set metric as
-// preference for static next-hop
-func SetMetricAsPreference(dut *ondatra.DUTDevice) bool {
-	return lookupDUTDeviations(dut).GetSetMetricAsPreference()
->>>>>>> 0ac1e3f9
 }