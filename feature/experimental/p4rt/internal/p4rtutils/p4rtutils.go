--- conflicted
+++ resolved
@@ -193,13 +193,6 @@
 	}
 }
 
-<<<<<<< HEAD
-// P4RTNodesByPort returns a map of <portID>:<P4RTNodeName> for the reserved ondatra
-// ports using the component and the interface OC tree.
-func P4RTNodesByPort(t *testing.T, dut *ondatra.DUTDevice) map[string]string {
-	t.Helper()
-	if *deviations.ExplicitP4RTNodeComponent {
-=======
 // inferP4RTNodesCisco infers the P4RT node name from the port name and device model
 // for Cisco devices.
 func inferP4RTNodesCisco(t testing.TB, dut *ondatra.DUTDevice) map[string]string {
@@ -232,7 +225,6 @@
 		if dut.Vendor() == ondatra.CISCO {
 			return inferP4RTNodesCisco(t, dut)
 		}
->>>>>>> 185e75b7
 		return explicitP4RTNodes()
 	}
 
