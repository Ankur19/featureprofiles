// Copyright 2023 Google LLC
//
// Licensed under the Apache License, Version 2.0 (the "License");
// you may not use this file except in compliance with the License.
// You may obtain a copy of the License at
//
//      https://www.apache.org/licenses/LICENSE-2.0
//
// Unless required by applicable law or agreed to in writing, software
// distributed under the License is distributed on an "AS IS" BASIS,
// WITHOUT WARRANTIES OR CONDITIONS OF ANY KIND, either express or implied.
// See the License for the specific language governing permissions and
// limitations under the License.

syntax = "proto3";

package openconfig.testing;

import "github.com/openconfig/ondatra/proto/testbed.proto";

// Metadata about a Feature Profiles test.
message Metadata {
  // UUID of the test.
  string uuid = 1;
  // ID of the test in the test plan.
  string plan_id = 2;
  // One-line description of the test.
  string description = 3;

  // Types of testbeds on which the test may run.
  enum Testbed {
    TESTBED_UNSPECIFIED = 0;
    TESTBED_DUT = 1;
    TESTBED_DUT_DUT_4LINKS = 2;
    TESTBED_DUT_ATE_2LINKS = 3;
    TESTBED_DUT_ATE_4LINKS = 4;
    TESTBED_DUT_ATE_9LINKS_LAG = 5;
  }
  // Testbed on which the test is intended to run.
  Testbed testbed = 4;

  message Platform {
    // Vendor of the device.
    ondatra.Device.Vendor vendor = 1;
    // Regex for hardware model of the device.
    // The empty string will match any hardware model.
    string hardware_model_regex = 3;
    // Regex for software version of the device.
    // The empty string will match any software version.
    string software_version_regex = 4;
    // Reserved field numbers and identifiers.
    reserved 2;
    reserved "hardware_model";
  }

  message Deviations {
    // Device does not support interface/ipv4/enabled,
    // so suppress configuring this leaf.
    bool ipv4_missing_enabled = 1;
    // Device does not support fragmentation bit for traceroute.
    bool traceroute_fragmentation = 2;
    // Device only support UDP as l4 protocol for traceroute.
    bool traceroute_l4_protocol_udp = 3;
    // Device does not support
    // bgp/neighbors/neighbor/afi-safis/afi-safi/state/prefixes/received-pre-policy.
    bool prepolicy_received_routes = 4;
    // Expected ucmp traffic tolerance. Minimum value is 0.2, anything less
    // will be coerced to 0.2.
    // Juniper: partnerissuetracker.corp.google.com/282234301
    // Cisco: partnerissuetracker.corp.google.com/279477633
    double hierarchical_weight_resolution_tolerance = 5;
    // Device skip isis multi-topology check if value is true.
    bool isis_multi_topology_unsupported = 6;
    // Disable isis level1 under interface mode on the device if value is true.
    bool isis_interface_level1_disable_required = 7;
    // Set isis af ipv6 single topology on the device if value is true.
    bool isis_single_topology_required = 8;
    // Don't set isis instance enable flag on the device if value is true.
    bool isis_instance_enabled_required = 10;
    // Set and validate isis interface address family enable on the device if
    // value is true.
    bool missing_isis_interface_afi_safi_enable = 11;
    // Don't set isis global authentication-check on the device if value is
    // true.
    bool isis_global_authentication_not_required = 12;
    // Configure CSNP, LSP and PSNP under level authentication explicitly if
    // value is true.
    bool isis_explicit_level_authentication_config = 13;
    // Device skip isis restart-suppress check if value is true.
    bool isis_restart_suppress_unsupported = 14;
    // Device does not support interface/ipv4(6)/neighbor.
    // Cisco: partnerissuetracker.corp.google.com/268243828
    bool ip_neighbor_missing = 15;
    // Device requires separate reboot to activate OS.
    bool osactivate_noreboot = 16;
    // Device requires OS installation on standby RP as well as active RP.
    bool osinstall_for_standby_rp = 17;
    // Set this flag for LLDP interface config to override the global config.
    bool lldp_interface_config_override_global = 18;
    // Skip BGP TestPassword mismatch subtest if value is true.
    // Cisco: partnerissuetracker.corp.google.com/273285907
    bool skip_bgp_test_password_mismatch = 19;
    // Device does not support interface/physicalchannel leaf.
    // Cisco: partnerissuetracker.corp.google.com/273287821
    bool missing_interface_physical_channel = 20;
    // Skip check for
    // bgp/neighbors/neighbor/state/messages/received/last-notification-error-code
    // leaf missing case.
    bool missing_bgp_last_notification_error_code = 21;
    // Device does not support interface-ref configuration when applying
    // features to interface.
    bool interface_ref_config_unsupported = 22;
    // Device does not support these state paths.
    // Juniper: partnerissuetracker.corp.google.com/279470921
    bool state_path_unsupported = 23;
    // Device requires Ipv6 to be enabled on interface for gRIBI NH programmed
    // with destination mac address.
    // Juniper: partnerissuetracker.corp.google.com/267642089
    bool ipv6_enable_for_gribi_nh_dmac = 24;
    // Device requires additional config for ECN.
    // Juniper: partnerissuetracker.corp.google.com/277657269
    bool ecn_profile_required_definition = 25;
    // Set true for device that does not support interface ipv6 discarded packet
    // statistics.
    // Juniper: partnerissuetracker.corp.google.com/277762075
    bool ipv6_discarded_pkts_unsupported = 26;
    // Device does not support drop and weight leaves under queue management
    // profile.
    // Juniper: partnerissuetracker.corp.google.com/279471405
    bool drop_weight_leaves_unsupported = 27;
    // Config pushed through origin CLI takes precedence over config pushed
    // through origin OC.
    bool cli_takes_precedence_over_oc = 29;
    // Device does not support weight above 100.
    // Juniper: partnerissuetracker.corp.google.com/277066804
    bool scheduler_input_weight_limit = 30;
    // Device does not support id leaf for SwitchChip components.
    // Juniper: partnerissuetracker.corp.google.com/277134501
    bool switch_chip_id_unsupported = 31;
    // Device does not support backplane-facing-capacity leaves for some of the
    // components.
    // Juniper: partnerissuetracker.corp.google.com/277134501
    bool backplane_facing_capacity_unsupported = 32;
    // Device only supports querying counters from the state container, not from
    // individual counter leaves.
    bool interface_counters_from_container = 33;
    // Use this deviation when the device does not support a mix of tagged and
    // untagged subinterfaces.
    bool no_mix_of_tagged_and_untagged_subinterfaces = 34;
    // Device does not report P4RT node names in the component hierarchy.
    bool explicit_p4rt_node_component = 35;
    // Configure ACLs using vendor native model specifically for RT-1.4.
    bool use_vendor_native_acl_config = 36;
    // Device does not support reporting software version according to the
    // requirements in gNMI-1.10.
    bool sw_version_unsupported = 37;
    // Device requires explicit interface ref configuration when applying
    // features to interface.
    bool explicit_interface_ref_definition = 38;
    // Device does not support telemetry path /components/component/storage.
    // Juniper: partnerissuetracker.corp.google.com/284239001
    bool storage_component_unsupported = 39;
    // Device requires gribi-protocol to be enabled under network-instance.
    bool explicit_gribi_under_network_instance = 40;
    // Device requires port-speed to be set because its default value may not be
    // usable.
    bool explicit_port_speed = 41;
    // Device requires explicit attachment of an interface or subinterface to
    // the default network instance.
    // Nokia: partnerissuetracker.corp.google.com/260928639
    bool explicit_interface_in_default_vrf = 42;
    // Skip checking QOS Dropped octets stats for interface.
    bool qos_dropped_octets = 43;
    // Device is missing subinterface packet counters for IPv4/IPv6.
    bool subinterface_packet_counters_missing = 44;
    // Connect-retry is not supported
    // /bgp/neighbors/neighbor/timers/config/connect-retry.
    bool connect_retry = 45;
    // Device does not support programming a gribi flow with a next-hop entry of
    // mac-address only.
    bool gribi_mac_override_with_static_arp = 46;
    // Set true for device that does not support route-policy under AFI/SAFI.
    bool route_policy_under_afi_unsupported = 47;
    // Device does not support using gNOI to reboot the Fabric Component.
    bool gnoi_fabric_component_reboot_unsupported = 48;
    // Device does not support the ntp nondefault vrf case.
    bool ntp_non_default_vrf_unsupported = 49;
    // Device does not support setting the L2 MTU. OpenConfig allows a device to
    // enforce that L2 MTU, which has a default value of 1514, must be set to a
    // higher value than L3 MTU.
    // Arista: partnerissuetracker.corp.google.com/243445300
    bool omit_l2_mtu = 50;
    // Skip power admin for controller card
    bool skip_controller_card_power_admin = 51;
    // Skip PLQ packets count check.
    bool skip_plq_packets_count_check = 55;
    // Device requires the banner to have a delimiter character.
    string banner_delimiter = 60;
    // Allowed tolerance for BGP traffic flow while comparing for pass or fail
    // condition.
    int32 bgp_tolerance_value = 61;
    // Device requires additional time to complete post delete link
    // qualification cleanup.
    bool link_qual_wait_after_delete_required = 62;
    // The response of gNOI reboot status is a single value (not a list), so the
    // device requires explict component path to account for a situation when
    // there is more than one active reboot requests.
    // Arista: partnerissuetracker.corp.google.com/245550570
    bool gnoi_status_empty_subcomponent = 63;
    // Device requiries explicit deletion of network-instance table.
    bool network_instance_table_deletion_required = 64;
    // Device requires a BGP session reset to utilize a new MD5 key.
    bool bgp_md5_requires_reset = 65;
    // Devices do not count dequeued and deleted packets as drops.
    // Arista: partnerissuetracker.corp.google.com/275384848
    bool dequeue_delete_not_counted_as_drops = 66;
    // Device only supports RIB ack, so tests that normally expect FIB_ACK will
    // allow just RIB_ACK.
    bool gribi_riback_only = 67;
    // Device requires that aggregate Port-Channel and its members be defined in
    // a single gNMI Update transaction at /interfaces; otherwise lag-type will
    // be dropped, and no member can be added to the aggregate.
    // Arista: partnerissuetracker.corp.google.com/201574574
    bool aggregate_atomic_update = 68;
    // Device returns no value for some OpenConfig paths if the operational
    // value equals the default.
    // Arista: partnerissuetracker.corp.google.com/258286131
    bool missing_value_for_defaults = 69;
    // The name used for the static routing protocol.  The default name in
    // OpenConfig is \"DEFAULT\" but some devices use other names.
    // Arista: partnerissuetracker.corp.google.com/269699737
    string static_protocol_name = 70;
    // Device currently uses component name instead of a full openconfig path,
    // so suppress creating a full oc compliant path for subcomponent.
    bool gnoi_subcomponent_path = 71;
    // When configuring interface, config VRF prior config IP address.
    // Arista: partnerissuetracker.corp.google.com/261958938
    bool interface_config_vrf_before_address = 72;
    // Device requires using the deprecated openconfig-vlan:vlan/config/vlan-id
    // or openconfig-vlan:vlan/state/vlan-id leaves.
    // Arista: partnerissuetracker.corp.google.com/261085885
    bool deprecated_vlan_id = 73;
    // Device requires gRIBI MAC Override using Static ARP + Static Route
    // Arista: partnerissuetracker.corp.google.com/234635355
    bool gribi_mac_override_static_arp_static_route = 74;
    // Device requires interface enabled leaf booleans to be explicitly set to
    // true.
    bool interface_enabled = 75;
    // Skip checking QOS octet stats for interface.
    // Arista: partnerissuetracker.corp.google.com/283541442
    bool qos_octets = 76;
    // Device CPU components do not map to a FRU parent component in the OC
    // tree.
    bool cpu_missing_ancestor = 77;
    // Device needs subinterface 0 to be routed for non-zero sub-interfaces.
    bool require_routed_subinterface_0 = 78;
    // Device does not report last-switchover-reason as USER_INITIATED for
    // gNOI.SwitchControlProcessor.
    bool gnoi_switchover_reason_missing_user_initiated = 79;
    // The name used for the default network instance for VRF.  The default name
    // in OpenConfig is \"DEFAULT\" but some legacy devices still use
    // \"default\".
    string default_network_instance = 80;
    // Device allows unset Election ID to be primary.
    bool p4rt_unsetelectionid_primary_allowed = 81;
    // Device sets ALREADY_EXISTS status code for all backup client responses.
    bool bkup_arbitration_resp_code = 82;
    // Device requires IPOverIP decapsulation for backup NHG without interfaces.
    bool backup_nhg_requires_vrf_with_decap = 83;
    // Devices don't support configuring ISIS /afi-safi/af/config container.
    bool isis_interface_afi_unsupported = 85;
    // Devices don't support modify table entry operation in P4 Runtime.
    bool p4rt_modify_table_entry_unsupported = 86;
    // Parent of OS component is of type SUPERVISOR or LINECARD.
    bool os_component_parent_is_supervisor_or_linecard = 87;
    // Parent of OS component is of type CHASSIS.
    bool os_component_parent_is_chassis = 88;
    // Device does not support fabric power-admin-state leaf.
    bool skip_fabric_card_power_admin = 89;
    // Device returns component state inactive during power down.
    bool component_power_down_returns_inactive_state = 90;
    // Devices require configuring the same ISIS Metrics for Level 1 when
    // configuring Level 2 Metrics.
    bool isis_require_same_l1_metric_with_l2_metric = 91;
    // Devices require configuring the same OSPF setMetric when BGP
    // SetMED is configured.
    bool bgp_set_med_requires_equal_ospf_set_metric = 92;
<<<<<<< HEAD
    // Devices require configuring subinterface with tagged vlan for p4rt
    // packet in.
    bool p4rt_gdp_requires_dot1q_subinterface = 93;
    
=======

>>>>>>> b9b39c0f
    // Reserved field numbers and identifiers.
    reserved 84, 9, 28;
  }

  message PlatformExceptions {
    Platform platform = 1;
    Deviations deviations = 2;
  }

  // The `platform` field for each `platform_exceptions` should be mutually
  // exclusive. Duplicate matches will result in a test failure.
  repeated PlatformExceptions platform_exceptions = 5;

  enum Tags {
    TAGS_UNSPECIFIED = 0;
    TAGS_AGGREGATION = 1;
    TAGS_DATACENTER_EDGE = 2;
    TAGS_EDGE = 3;
    TAGS_TRANSIT = 4;
  }

  // The `tags` used to identify the area(s) testcase applies to. An empty tag
  // is the default implying it applies to all areas.
  repeated Tags tags = 6;
}<|MERGE_RESOLUTION|>--- conflicted
+++ resolved
@@ -285,14 +285,10 @@
     // Devices require configuring the same OSPF setMetric when BGP
     // SetMED is configured.
     bool bgp_set_med_requires_equal_ospf_set_metric = 92;
-<<<<<<< HEAD
     // Devices require configuring subinterface with tagged vlan for p4rt
     // packet in.
     bool p4rt_gdp_requires_dot1q_subinterface = 93;
     
-=======
-
->>>>>>> b9b39c0f
     // Reserved field numbers and identifiers.
     reserved 84, 9, 28;
   }
