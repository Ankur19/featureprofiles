--- conflicted
+++ resolved
@@ -300,18 +300,6 @@
     // LoopbackMode on aggregate interface.
     // Arista: partnerissuetracker.corp.google.com/297391260
     bool aggregate_loopback_mode_requires_member_port_loopback_mode = 97;
-<<<<<<< HEAD
-    // Devices do not support configuring isis csnp-interval timer.
-    // Arista: partnerissuetracker.corp.google.com/299283216
-    bool isis_timers_csnp_interval_unsupported = 98;
-    // Devices do not support telemetry for isis counter:
-    // manual-address-drop-from-areas.
-    // Arista: partnerissuetracker.corp.google.com/299285115
-    bool isis_counter_manual_address_drop_from_areas_unsupported = 99;
-    // Devices do not support telemetry for isis counter: part-changes.
-    // Arista: partnerissuetracker.corp.google.com/299285991
-    bool isis_counter_part_changes_unsupported = 100;
-=======
     // Device does not support telemetry path
     // /components/component/cpu/utilization/state/avg for linecards' CPU card.
     bool linecard_cpu_utilization_unsupported = 98;
@@ -328,7 +316,16 @@
     // Device does not support telemetry path
     // /qos/interfaces/interface/input/virtual-output-queues/voq-interface/queues/queue/state/dropped-pkts.
     bool qos_voq_drop_counter_unsupported = 103;
->>>>>>> 19cd0758
+    // Devices do not support configuring isis csnp-interval timer.
+    // Arista: partnerissuetracker.corp.google.com/299283216
+    bool isis_timers_csnp_interval_unsupported = 104;
+    // Devices do not support telemetry for isis counter:
+    // manual-address-drop-from-areas.
+    // Arista: partnerissuetracker.corp.google.com/299285115
+    bool isis_counter_manual_address_drop_from_areas_unsupported = 105;
+    // Devices do not support telemetry for isis counter: part-changes.
+    // Arista: partnerissuetracker.corp.google.com/299285991
+    bool isis_counter_part_changes_unsupported = 106;
 
     // Reserved field numbers and identifiers.
     reserved 84, 9, 28;
