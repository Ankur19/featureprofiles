--- conflicted
+++ resolved
@@ -316,21 +316,18 @@
     // Device does not support telemetry path
     // /qos/interfaces/interface/input/virtual-output-queues/voq-interface/queues/queue/state/dropped-pkts.
     bool qos_voq_drop_counter_unsupported = 103;
-<<<<<<< HEAD
+    // ATE IPv6 flow label unsupported in KNE/virtualized environments.
+    bool ate_ipv6_flow_label_unsupported = 104;
     // Devices do not support configuring isis csnp-interval timer.
     // Arista: partnerissuetracker.corp.google.com/299283216
-    bool isis_timers_csnp_interval_unsupported = 104;
+    bool isis_timers_csnp_interval_unsupported = 105;
     // Devices do not support telemetry for isis counter:
     // manual-address-drop-from-areas.
     // Arista: partnerissuetracker.corp.google.com/299285115
-    bool isis_counter_manual_address_drop_from_areas_unsupported = 105;
+    bool isis_counter_manual_address_drop_from_areas_unsupported = 106;
     // Devices do not support telemetry for isis counter: part-changes.
     // Arista: partnerissuetracker.corp.google.com/299285991
-    bool isis_counter_part_changes_unsupported = 106;
-=======
-    // ATE IPv6 flow label unsupported in KNE/virtualized environments.
-    bool ate_ipv6_flow_label_unsupported = 104;
->>>>>>> 2c737f22
+    bool isis_counter_part_changes_unsupported = 107;
 
     // Reserved field numbers and identifiers.
     reserved 84, 9, 28;
