--- conflicted
+++ resolved
@@ -442,17 +442,14 @@
     // Devices are having native telemetry paths for BGP RIB verification.
     // Juniper : b/306144372
     bool bgp_rib_oc_path_unsupported = 155;
-<<<<<<< HEAD
-    // Devices don't support having an IPv6 static Route with an IPv4 address
-    // as next hop and requires configuring a static ARP entry.
-    // Arista: https://partnerissuetracker.corp.google.com/issues/316593298
-    bool ipv6_static_route_with_ipv4_next_hop_requires_static_arp = 156;
-=======
     // Skip setting prefix-set mode while configuring prefix-set routing-policy
     bool skip_prefix_set_mode = 156;
     // Devices set metric as preference for static next-hop
     bool set_metric_as_preference = 157;
->>>>>>> 0ac1e3f9
+    // Devices don't support having an IPv6 static Route with an IPv4 address
+    // as next hop and requires configuring a static ARP entry.
+    // Arista: https://partnerissuetracker.corp.google.com/issues/316593298
+    bool ipv6_static_route_with_ipv4_next_hop_requires_static_arp = 158;
 
     // Reserved field numbers and identifiers.
     reserved 84, 9, 28, 20, 90, 97, 55, 89, 19;
